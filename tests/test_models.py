import unittest
import numpy as np
import datetime as dt

import rivapy.models as models
import rivapy.marketdata as mktdata
import rivapy.pricing.analytics as analytics
import rivapy.enums as enums

class LocalVolModelTest(unittest.TestCase):
	
	def test_local_vol_mc_with_ssvi(self):
		"""Simple test where call price from Local Vol MC simulation is compared against BS price
		"""
		ssvi = mktdata.VolatilityParametrizationSSVI(expiries=[1.0/365, 30/365, 0.5, 1.0], fwd_atm_vols=[0.25, 0.3, 0.28, 0.25], rho=-0.9, eta=0.5, gamma=0.5)
		x_strikes = np.linspace(0.5,1.5,100)
		time_grid = np.linspace(0.0,1.0,100)
		lv = models.LocalVol(ssvi, x_strikes, time_grid)
		n_sims = 100_000
		S = np.ones((n_sims,1))
		np.random.seed(42)
		for i in range(1,time_grid.shape[0]):
			rnd = np.random.normal(size=(n_sims, 1))
			lv.apply_mc_step(S,time_grid[i-1], time_grid[i],rnd, inplace=True)
		strike = 1.0
		call_price = np.mean(np.maximum(S-strike, 0))
		call_price_ref = analytics.compute_european_price_Buehler(strike = strike, maturity=1.0, volatility=ssvi.calc_implied_vol(1.0,strike))
<<<<<<< HEAD
		self.assertAlmostEqual(call_price, call_price_ref, places=2)
	
	def test_local_vol_with_flat_input_vol(self):
		"""Simple test where the flat input volatility is compared with the local volatility calculated with call prices from black scholes
		"""
		x_strikes = np.linspace(0.5,1.5,100)
		time_grid = np.linspace(0.0,1.0,365)
		input_vol = 0.3
		call_prices = np.array([[analytics.compute_european_price_Buehler(strike=k, maturity=t, volatility=input_vol) for k in x_strikes] for t in time_grid])
		lv_model = models.LocalVol(vol_param=None, x_strikes=x_strikes, time_grid=time_grid, call_param=call_prices)
		var = lv_model.compute_local_var(vol_param=None, call_param = call_prices, x_strikes = x_strikes, time_grid = time_grid)
		vol = np.sqrt(np.abs(var))

		for i,t in enumerate(time_grid):
			if t < 1/365: 
				continue
			elif t < 2/365: 
				factor = 1.0
			else: 
				factor = 2.0
			range_low = np.exp(-factor * input_vol * np.sqrt(t))
			range_up = np.exp(factor * input_vol * np.sqrt(t))
			val_in_range = vol[i,(x_strikes>range_low)&(x_strikes<range_up)]

			self.assertAlmostEqual(input_vol, np.mean(val_in_range), places=2)
	
	def test_compare_local_var_implied_and_call(self):
		"""Simple test where the local volatility of a volatility surface is compared with the local volatility of the corresponding call price surface
		"""
		x_strikes = np.linspace(0.5,1.5,100)
		time_grid = np.linspace(0.0,1.0,100)
		
		ssvi = mktdata.VolatilityParametrizationSSVI(expiries=[1.0/365, 30/365, 0.5, 1.0], fwd_atm_vols=[0.25, 0.3, 0.28, 0.25], rho=-0.9, eta=0.5, gamma=0.5)
		var_vol = np.sqrt(models.LocalVol.compute_local_var(ssvi, x_strikes, time_grid))
		
		input_vol = np.array([[ssvi.calc_implied_vol(ttm=t, strike=k) for k in x_strikes] for t in time_grid])		
		call_prices = np.array([[analytics.compute_european_price_Buehler(strike=k, maturity=t, volatility=input_vol[i,j]) for j,k in enumerate(x_strikes)] for  i,t in enumerate(time_grid)])

		lv_model = models.LocalVol(vol_param=None, x_strikes=x_strikes, time_grid=time_grid, call_param=call_prices)
		var_call = np.sqrt(lv_model.compute_local_var(vol_param=None, call_param = call_prices, x_strikes = x_strikes, time_grid = time_grid))
				
		for i,t in enumerate(time_grid):
			if t < 1/365: 
				continue
			range_low = np.exp(-input_vol[i,:] * np.sqrt(t))
			range_up = np.exp(input_vol[i,:] * np.sqrt(t))
			var_vol_range = var_vol[i,(x_strikes>range_low)&(x_strikes<range_up)]
			var_call_range = var_call[i,(x_strikes>range_low)&(x_strikes<range_up)]
			error = np.mean(var_vol_range) - np.mean(var_call_range)
			self.assertLess(error, 2E-2)
=======
		self.assertAlmostEqual(call_price, call_price_ref, delta=0.1)
>>>>>>> 602a4867

class HestonModelTest(unittest.TestCase):
	
	def test_callprice_formula(self):
		"""Test analytic call price formula by comparing with MC simulated values
		"""
		heston = models.HestonModel(long_run_variance=0.3**2, 
                             mean_reversion_speed=0.5 , 
                             vol_of_vol=0.2, 
                             initial_variance=0.1**2, 
                             correlation = -0.9)

		n_sims = 40_000
		np.random.seed(42)
		strikes = np.array([0.9,1.0,1.1])
		timegrid = np.linspace(0.0,1.0,365)
		
		simulated_values = np.empty((n_sims, 2))
		simulated_values[:,0] = 1.0
		simulated_values[:,1] = heston._initial_variance

		
		cp_anayltic = heston.call_price(1.0, heston._initial_variance, K = strikes, ttm = 1.0)

		for i in range(1, timegrid.shape[0]):
			rnd = np.random.normal(size=(n_sims,2))
			heston.apply_mc_step(simulated_values, timegrid[i-1], timegrid[i], rnd, inplace=True)

		for i in range(strikes.shape[0]):
			cp_mc = np.mean(np.maximum(simulated_values[:,0]-strikes[i], 0.0))
			self.assertAlmostEqual(cp_anayltic[i], cp_mc, delta=1e-3)
		
class HestonLocalVolModelTest(unittest.TestCase):
	@staticmethod
	def calc_imlied_vol_grid(expiries, strikes, call_prices):
		vols = np.zeros((expiries.shape[0],strikes.shape[0]))
		for i in range(expiries.shape[0]):
			for j in range(strikes.shape[0]):
				try:
					vols[i,j] = analytics.compute_implied_vol_Buehler(strikes[j], maturity=expiries[i], 
																	price=call_prices[i, j], min_vol=0.01)
				except:
					pass
			
		for i in range(expiries.shape[0]):
			extrapolation = False
			for j in range(int(strikes.shape[0]/2),strikes.shape[0]):
				if vols[i,j] <1e-6:
					vols[i,j] = vols[i,j-1]
					extrapolation = True
			for j in range(23,-1,-1):
				if vols[i,j] <1e-6:
					vols[i,j] = vols[i,j+1]
					extrapolation = True
			if extrapolation:
				print('Extrapolation necessary for expiry ' + str(i))
		return vols

	@staticmethod
	def calc_callprice_MC(time_grid, strikes, n_sims, model):
		if time_grid[0] > 1e-7:
			raise Exception('The time_grid must include 0.0 as first point.')
		call_prices = np.empty((time_grid.shape[0], strikes.shape[0]))
		x = np.empty((n_sims,2))
		x[:,0] = model.get_initial_value()[0]
		x[:,1] = model.get_initial_value()[1]
		for j in range(strikes.shape[0]):
			call_prices[0][j] = np.maximum(x[0,0]-strikes[j], 0.0)
		np.random.seed(42)
		t0 = 0
		for i in range(1, time_grid.shape[0]):
			rnd = np.random.normal(size=(n_sims, 2))
			model.apply_mc_step(x, t0, time_grid[i], rnd, inplace=True)
			for j in range(strikes.shape[0]):
				call_prices[i][j] = np.mean(np.maximum(x[:,0]-strikes[j], 0.0) )
			t0 = time_grid[i]
		return call_prices

	def test_simple(self):
		"""Simple test: The given implied volatility surface equals the heston surface->stoch local variance must equal 1
		"""
		heston = models.HestonModel(long_run_variance=0.3**2, 
                            mean_reversion_speed=0.5, 
                            vol_of_vol=0.2, 
                            initial_variance=0.3**2, 
                            correlation = -0.95)
		x_strikes = np.linspace(0.5, 1.5, num=240)
		time_grid = np.linspace(0.0, 1.0, num=240) 
		call_prices = heston.call_price(1.0, heston._initial_variance, x_strikes, time_grid)
		heston_lv = models.StochasticLocalVol(heston)
		heston_lv.calibrate_MC(None, x_strikes, time_grid, n_sims=10_000, call_prices=call_prices)
		call_prices_sim = HestonLocalVolModelTest.calc_callprice_MC(time_grid, x_strikes, 10_000, heston_lv)
		for t in [80,120,180,239]:
			for k in [80, 100, 120, 140, 160]:
				vol = analytics.compute_implied_vol_Buehler(x_strikes[k], maturity=time_grid[t], 
																			price=call_prices[t, k], min_vol=0.01)
				vol_sim = analytics.compute_implied_vol_Buehler(x_strikes[k], maturity=time_grid[t], 
																			price=call_prices_sim[t, k], min_vol=0.01)
				self.assertTrue(np.abs(vol-vol_sim)< 0.02, 
					'Vol from calibrated model ('+str(vol_sim)+') is not close enough to reference vol('+str(vol)+') for strike/expiry: '
					 + str(x_strikes[k])+'/'+str(time_grid[t]))

	def test_simple_2(self):
		"""Simple test 2: The given implied volatility surface equals a surface from a heston model. Try to calibrate Heston Local Vol with other heson parameters to fit the surface
		"""
		heston = models.HestonModel(long_run_variance=0.3**2, 
                            mean_reversion_speed=0.5, 
                            vol_of_vol=0.2, 
                            initial_variance=0.3**2, 
                            correlation = -0.95)
		heston_2 = models.HestonModel(long_run_variance=0.2**2, 
                            mean_reversion_speed=0.5, 
                            vol_of_vol=0.2, 
                            initial_variance=0.3**2, 
                            correlation = -0.95)
		x_strikes = np.linspace(0.5,1.5, num=240)
		time_grid = np.linspace(0.0, 1.0, num=240) 
		call_prices = heston.call_price(1.0, heston._initial_variance, x_strikes, time_grid)
		heston_lv = models.StochasticLocalVol(heston_2)
		heston_lv.calibrate_MC(None, x_strikes, time_grid, n_sims=10_000, call_prices=call_prices)
		call_prices_sim = HestonLocalVolModelTest.calc_callprice_MC(time_grid, x_strikes, 10_000, heston_lv)
		for t in [80,120,180,239]:
			for k in [80, 100, 120, 140, 160]:
				vol = analytics.compute_implied_vol_Buehler(x_strikes[k], maturity=time_grid[t], 
																			price=call_prices[t, k], min_vol=0.01)
				vol_sim = analytics.compute_implied_vol_Buehler(x_strikes[k], maturity=time_grid[t], 
																			price=call_prices_sim[t, k], min_vol=0.01)
				self.assertTrue(np.abs(vol-vol_sim)< 0.02, 
					'Vol from calibrated model ('+str(vol_sim)+') is not close enough to reference vol('+str(vol)+') for strike/expiry: '
					 + str(x_strikes[k])+'/'+str(time_grid[t]))

if __name__ == '__main__':
    unittest.main()<|MERGE_RESOLUTION|>--- conflicted
+++ resolved
@@ -25,7 +25,6 @@
 		strike = 1.0
 		call_price = np.mean(np.maximum(S-strike, 0))
 		call_price_ref = analytics.compute_european_price_Buehler(strike = strike, maturity=1.0, volatility=ssvi.calc_implied_vol(1.0,strike))
-<<<<<<< HEAD
 		self.assertAlmostEqual(call_price, call_price_ref, places=2)
 	
 	def test_local_vol_with_flat_input_vol(self):
@@ -76,9 +75,7 @@
 			var_call_range = var_call[i,(x_strikes>range_low)&(x_strikes<range_up)]
 			error = np.mean(var_vol_range) - np.mean(var_call_range)
 			self.assertLess(error, 2E-2)
-=======
-		self.assertAlmostEqual(call_price, call_price_ref, delta=0.1)
->>>>>>> 602a4867
+
 
 class HestonModelTest(unittest.TestCase):
 	
